[package]
name = "sc-client-db"
version = "0.9.0"
authors = ["Parity Technologies <admin@parity.io>"]
edition = "2018"
license = "GPL-3.0-or-later WITH Classpath-exception-2.0"
homepage = "https://substrate.dev"
repository = "https://github.com/paritytech/substrate/"
description = "Client backend that uses RocksDB database as storage."
readme = "README.md"

[package.metadata.docs.rs]
targets = ["x86_64-unknown-linux-gnu"]

[dependencies]
parking_lot = "0.11.1"
log = "0.4.8"
kvdb = "0.9.0"
kvdb-rocksdb = { version = "0.11.0", optional = true }
kvdb-memorydb = "0.9.0"
linked-hash-map = "0.5.2"
hash-db = "0.15.2"
parity-util-mem = { version = "0.9.0", default-features = false, features = ["std"] }
codec = { package = "parity-scale-codec", version = "2.0.0", features = ["derive"] }
blake2-rfc = "0.2.18"

<<<<<<< HEAD
sc-client-api = { version = "2.0.0", path = "../api" }
sp-arithmetic = { version = "2.0.0", path = "../../primitives/arithmetic" }
sp-core = { version = "2.0.0", path = "../../primitives/core" }
sp-runtime = { version = "2.0.0", path = "../../primitives/runtime" }
sp-state-machine = { version = "0.8.0", path = "../../primitives/state-machine" }
sc-executor = { version = "0.8.0", path = "../executor" }
sc-state-db = { version = "0.8.0", path = "../state-db" }
sp-trie = { version = "2.0.0", path = "../../primitives/trie" }
sp-consensus = { version = "0.8.0", path = "../../primitives/consensus/common" }
sp-finality-grandpa = { version = "2.0.0", path = "../../primitives/finality-grandpa" }
sp-blockchain = { version = "2.0.0", path = "../../primitives/blockchain" }
sp-database = { version = "2.0.0", path = "../../primitives/database" }
parity-db = { version = "0.1.2", optional = true }
prometheus-endpoint = { package = "substrate-prometheus-endpoint", version = "0.8.0", path = "../../utils/prometheus" }
=======
sc-client-api = { version = "3.0.0", path = "../api" }
sp-arithmetic = { version = "3.0.0", path = "../../primitives/arithmetic" }
sp-core = { version = "3.0.0", path = "../../primitives/core" }
sp-runtime = { version = "3.0.0", path = "../../primitives/runtime" }
sp-state-machine = { version = "0.9.0", path = "../../primitives/state-machine" }
sc-executor = { version = "0.9.0", path = "../executor" }
sc-state-db = { version = "0.9.0", path = "../state-db" }
sp-trie = { version = "3.0.0", path = "../../primitives/trie" }
sp-consensus = { version = "0.9.0", path = "../../primitives/consensus/common" }
sp-blockchain = { version = "3.0.0", path = "../../primitives/blockchain" }
sp-database = { version = "3.0.0", path = "../../primitives/database" }
parity-db = { version = "0.2.2", optional = true }
prometheus-endpoint = { package = "substrate-prometheus-endpoint", version = "0.9.0", path = "../../utils/prometheus" }
>>>>>>> 3957f439

[dev-dependencies]
sp-keyring = { version = "3.0.0", path = "../../primitives/keyring" }
sp-tracing = { version = "3.0.0", path = "../../primitives/tracing" }
substrate-test-runtime-client = { version = "2.0.0", path = "../../test-utils/runtime/client" }
quickcheck = "1.0.3"
kvdb-rocksdb = "0.11.0"
tempfile = "3"

[features]
default = []
test-helpers = []
with-kvdb-rocksdb = ["kvdb-rocksdb"]
with-parity-db = ["parity-db"]<|MERGE_RESOLUTION|>--- conflicted
+++ resolved
@@ -24,22 +24,6 @@
 codec = { package = "parity-scale-codec", version = "2.0.0", features = ["derive"] }
 blake2-rfc = "0.2.18"
 
-<<<<<<< HEAD
-sc-client-api = { version = "2.0.0", path = "../api" }
-sp-arithmetic = { version = "2.0.0", path = "../../primitives/arithmetic" }
-sp-core = { version = "2.0.0", path = "../../primitives/core" }
-sp-runtime = { version = "2.0.0", path = "../../primitives/runtime" }
-sp-state-machine = { version = "0.8.0", path = "../../primitives/state-machine" }
-sc-executor = { version = "0.8.0", path = "../executor" }
-sc-state-db = { version = "0.8.0", path = "../state-db" }
-sp-trie = { version = "2.0.0", path = "../../primitives/trie" }
-sp-consensus = { version = "0.8.0", path = "../../primitives/consensus/common" }
-sp-finality-grandpa = { version = "2.0.0", path = "../../primitives/finality-grandpa" }
-sp-blockchain = { version = "2.0.0", path = "../../primitives/blockchain" }
-sp-database = { version = "2.0.0", path = "../../primitives/database" }
-parity-db = { version = "0.1.2", optional = true }
-prometheus-endpoint = { package = "substrate-prometheus-endpoint", version = "0.8.0", path = "../../utils/prometheus" }
-=======
 sc-client-api = { version = "3.0.0", path = "../api" }
 sp-arithmetic = { version = "3.0.0", path = "../../primitives/arithmetic" }
 sp-core = { version = "3.0.0", path = "../../primitives/core" }
@@ -49,11 +33,11 @@
 sc-state-db = { version = "0.9.0", path = "../state-db" }
 sp-trie = { version = "3.0.0", path = "../../primitives/trie" }
 sp-consensus = { version = "0.9.0", path = "../../primitives/consensus/common" }
+sp-finality-grandpa = { version = "3.0.0", path = "../../primitives/finality-grandpa" }
 sp-blockchain = { version = "3.0.0", path = "../../primitives/blockchain" }
 sp-database = { version = "3.0.0", path = "../../primitives/database" }
 parity-db = { version = "0.2.2", optional = true }
 prometheus-endpoint = { package = "substrate-prometheus-endpoint", version = "0.9.0", path = "../../utils/prometheus" }
->>>>>>> 3957f439
 
 [dev-dependencies]
 sp-keyring = { version = "3.0.0", path = "../../primitives/keyring" }
