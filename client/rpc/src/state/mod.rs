// This file is part of Substrate.

// Copyright (C) 2017-2021 Parity Technologies (UK) Ltd.
// SPDX-License-Identifier: GPL-3.0-or-later WITH Classpath-exception-2.0

// This program is free software: you can redistribute it and/or modify
// it under the terms of the GNU General Public License as published by
// the Free Software Foundation, either version 3 of the License, or
// (at your option) any later version.

// This program is distributed in the hope that it will be useful,
// but WITHOUT ANY WARRANTY; without even the implied warranty of
// MERCHANTABILITY or FITNESS FOR A PARTICULAR PURPOSE. See the
// GNU General Public License for more details.

// You should have received a copy of the GNU General Public License
// along with this program. If not, see <https://www.gnu.org/licenses/>.

//! Substrate state API.

mod state_full;
mod state_light;

#[cfg(test)]
mod tests;

use std::sync::Arc;
use jsonrpc_pubsub::{typed::Subscriber, SubscriptionId, manager::SubscriptionManager};
use rpc::{Result as RpcResult, futures::{FutureExt, future}};

use sc_rpc_api::{DenyUnsafe, state::ReadProof};
use sc_client_api::light::{RemoteBlockchain, Fetcher};
use sp_core::{Bytes, storage::{StorageKey, PrefixedStorageKey, StorageData, StorageChangeSet}};
use sp_version::RuntimeVersion;
use sp_runtime::traits::Block as BlockT;

use sp_api::{Metadata, ProvideRuntimeApi, CallApiAt};

use self::error::{Error, FutureResult};

pub use sc_rpc_api::state::*;
pub use sc_rpc_api::child_state::*;
use sc_client_api::{ExecutorProvider, StorageProvider, BlockchainEvents, Backend, ProofProvider};
use sp_blockchain::{HeaderMetadata, HeaderBackend};

const STORAGE_KEYS_PAGED_MAX_COUNT: u32 = 1000;

/// State backend API.
pub trait StateBackend<Block: BlockT, Client>: Send + Sync + 'static
	where
		Block: BlockT + 'static,
		Client: Send + Sync + 'static,
{
	/// Call runtime method at given block.
	fn call(
		&self,
		block: Option<Block::Hash>,
		method: String,
		call_data: Bytes,
	) -> FutureResult<Bytes>;

	/// Returns the keys with prefix, leave empty to get all the keys.
	fn storage_keys(
		&self,
		block: Option<Block::Hash>,
		prefix: StorageKey,
	) -> FutureResult<Vec<StorageKey>>;

	/// Returns the keys with prefix along with their values, leave empty to get all the pairs.
	fn storage_pairs(
		&self,
		block: Option<Block::Hash>,
		prefix: StorageKey,
	) -> FutureResult<Vec<(StorageKey, StorageData)>>;

	/// Returns the keys with prefix with pagination support.
	fn storage_keys_paged(
		&self,
		block: Option<Block::Hash>,
		prefix: Option<StorageKey>,
		count: u32,
		start_key: Option<StorageKey>,
	) -> FutureResult<Vec<StorageKey>>;

	/// Returns a storage entry at a specific block's state.
	fn storage(
		&self,
		block: Option<Block::Hash>,
		key: StorageKey,
	) -> FutureResult<Option<StorageData>>;

	/// Returns the hash of a storage entry at a block's state.
	fn storage_hash(
		&self,
		block: Option<Block::Hash>,
		key: StorageKey,
	) -> FutureResult<Option<Block::Hash>>;

	/// Returns the size of a storage entry at a block's state.
	///
	/// If data is available at `key`, it is returned. Else, the sum of values who's key has `key`
	/// prefix is returned, i.e. all the storage (double) maps that have this prefix.
	fn storage_size(
		&self,
		block: Option<Block::Hash>,
		key: StorageKey,
<<<<<<< HEAD
	) -> FutureResult<Option<u64>> {
		Box::pin(self.storage(block, key)
			.map_ok(|x| x.map(|x| x.0.len() as u64)))
	}
=======
	) -> FutureResult<Option<u64>>;
>>>>>>> 947a6bc1

	/// Returns the runtime metadata as an opaque blob.
	fn metadata(&self, block: Option<Block::Hash>) -> FutureResult<Bytes>;

	/// Get the runtime version.
	fn runtime_version(&self, block: Option<Block::Hash>) -> FutureResult<RuntimeVersion>;

	/// Query historical storage entries (by key) starting from a block given as the second parameter.
	///
	/// NOTE This first returned result contains the initial state of storage for all keys.
	/// Subsequent values in the vector represent changes to the previous state (diffs).
	fn query_storage(
		&self,
		from: Block::Hash,
		to: Option<Block::Hash>,
		keys: Vec<StorageKey>,
	) -> FutureResult<Vec<StorageChangeSet<Block::Hash>>>;

	/// Query storage entries (by key) starting at block hash given as the second parameter.
	fn query_storage_at(
		&self,
		keys: Vec<StorageKey>,
		at: Option<Block::Hash>
	) -> FutureResult<Vec<StorageChangeSet<Block::Hash>>>;

	/// Returns proof of storage entries at a specific block's state.
	fn read_proof(
		&self,
		block: Option<Block::Hash>,
		keys: Vec<StorageKey>,
	) -> FutureResult<ReadProof<Block::Hash>>;

	/// New runtime version subscription
	fn subscribe_runtime_version(
		&self,
		_meta: crate::Metadata,
		subscriber: Subscriber<RuntimeVersion>,
	);

	/// Unsubscribe from runtime version subscription
	fn unsubscribe_runtime_version(
		&self,
		_meta: Option<crate::Metadata>,
		id: SubscriptionId,
	) -> RpcResult<bool>;

	/// New storage subscription
	fn subscribe_storage(
		&self,
		_meta: crate::Metadata,
		subscriber: Subscriber<StorageChangeSet<Block::Hash>>,
		keys: Option<Vec<StorageKey>>,
	);

	/// Unsubscribe from storage subscription
	fn unsubscribe_storage(
		&self,
		_meta: Option<crate::Metadata>,
		id: SubscriptionId,
	) -> RpcResult<bool>;
}

/// Create new state API that works on full node.
pub fn new_full<BE, Block: BlockT, Client>(
	client: Arc<Client>,
	subscriptions: SubscriptionManager,
	deny_unsafe: DenyUnsafe,
) -> (State<Block, Client>, ChildState<Block, Client>)
	where
		Block: BlockT + 'static,
		BE: Backend<Block> + 'static,
		Client: ExecutorProvider<Block> + StorageProvider<Block, BE> + ProofProvider<Block> + HeaderBackend<Block>
			+ HeaderMetadata<Block, Error = sp_blockchain::Error> + BlockchainEvents<Block>
			+ CallApiAt<Block, Error = sp_blockchain::Error>
			+ ProvideRuntimeApi<Block> + Send + Sync + 'static,
		Client::Api: Metadata<Block, Error = sp_blockchain::Error>,
{
	let child_backend = Box::new(
		self::state_full::FullState::new(client.clone(), subscriptions.clone())
	);
	let backend = Box::new(self::state_full::FullState::new(client, subscriptions));
	(State { backend, deny_unsafe }, ChildState { backend: child_backend })
}

/// Create new state API that works on light node.
pub fn new_light<BE, Block: BlockT, Client, F: Fetcher<Block>>(
	client: Arc<Client>,
	subscriptions: SubscriptionManager,
	remote_blockchain: Arc<dyn RemoteBlockchain<Block>>,
	fetcher: Arc<F>,
	deny_unsafe: DenyUnsafe,
) -> (State<Block, Client>, ChildState<Block, Client>)
	where
		Block: BlockT + 'static,
		BE: Backend<Block> + 'static,
		Client: ExecutorProvider<Block> + StorageProvider<Block, BE>
			+ HeaderMetadata<Block, Error = sp_blockchain::Error>
			+ ProvideRuntimeApi<Block> + HeaderBackend<Block> + BlockchainEvents<Block>
			+ Send + Sync + 'static,
		F: Send + Sync + 'static,
{
	let child_backend = Box::new(self::state_light::LightState::new(
			client.clone(),
			subscriptions.clone(),
			remote_blockchain.clone(),
			fetcher.clone(),
	));

	let backend = Box::new(self::state_light::LightState::new(
			client,
			subscriptions,
			remote_blockchain,
			fetcher,
	));
	(State { backend, deny_unsafe }, ChildState { backend: child_backend })
}

/// State API with subscriptions support.
pub struct State<Block, Client> {
	backend: Box<dyn StateBackend<Block, Client>>,
	/// Whether to deny unsafe calls
	deny_unsafe: DenyUnsafe,
}

impl<Block, Client> StateApi<Block::Hash> for State<Block, Client>
	where
		Block: BlockT + 'static,
		Client: Send + Sync + 'static,
{
	type Metadata = crate::Metadata;

	fn call(&self, method: String, data: Bytes, block: Option<Block::Hash>) -> FutureResult<Bytes> {
		self.backend.call(block, method, data)
	}

	fn storage_keys(
		&self,
		key_prefix: StorageKey,
		block: Option<Block::Hash>,
	) -> FutureResult<Vec<StorageKey>> {
		self.backend.storage_keys(block, key_prefix)
	}

	fn storage_pairs(
		&self,
		key_prefix: StorageKey,
		block: Option<Block::Hash>,
	) -> FutureResult<Vec<(StorageKey, StorageData)>> {
		if let Err(err) = self.deny_unsafe.check_if_safe() {
			return Box::new(result(Err(err.into())))
		}

		self.backend.storage_pairs(block, key_prefix)
	}

	fn storage_keys_paged(
		&self,
		prefix: Option<StorageKey>,
		count: u32,
		start_key: Option<StorageKey>,
		block: Option<Block::Hash>,
	) -> FutureResult<Vec<StorageKey>> {
		if count > STORAGE_KEYS_PAGED_MAX_COUNT {
			return Box::pin(future::ready(Err(
				Error::InvalidCount {
					value: count,
					max: STORAGE_KEYS_PAGED_MAX_COUNT,
				}
			)));
		}
		self.backend.storage_keys_paged(block, prefix, count, start_key)
	}

	fn storage(&self, key: StorageKey, block: Option<Block::Hash>) -> FutureResult<Option<StorageData>> {
		self.backend.storage(block, key)
	}

	fn storage_hash(&self, key: StorageKey, block: Option<Block::Hash>) -> FutureResult<Option<Block::Hash>> {
		self.backend.storage_hash(block, key)
	}

	fn storage_size(&self, key: StorageKey, block: Option<Block::Hash>) -> FutureResult<Option<u64>> {
		self.backend.storage_size(block, key)
	}

	fn metadata(&self, block: Option<Block::Hash>) -> FutureResult<Bytes> {
		self.backend.metadata(block)
	}

	fn query_storage(
		&self,
		keys: Vec<StorageKey>,
		from: Block::Hash,
		to: Option<Block::Hash>
	) -> FutureResult<Vec<StorageChangeSet<Block::Hash>>> {
		if let Err(err) = self.deny_unsafe.check_if_safe() {
			return Box::new(result(Err(err.into())))
		}

		self.backend.query_storage(from, to, keys)
	}

	fn query_storage_at(
		&self,
		keys: Vec<StorageKey>,
		at: Option<Block::Hash>
	) -> FutureResult<Vec<StorageChangeSet<Block::Hash>>> {
		self.backend.query_storage_at(keys, at)
	}

	fn read_proof(&self, keys: Vec<StorageKey>, block: Option<Block::Hash>) -> FutureResult<ReadProof<Block::Hash>> {
		self.backend.read_proof(block, keys)
	}

	fn subscribe_storage(
		&self,
		meta: Self::Metadata,
		subscriber: Subscriber<StorageChangeSet<Block::Hash>>,
		keys: Option<Vec<StorageKey>>
	) {
		self.backend.subscribe_storage(meta, subscriber, keys);
	}

	fn unsubscribe_storage(&self, meta: Option<Self::Metadata>, id: SubscriptionId) -> RpcResult<bool> {
		self.backend.unsubscribe_storage(meta, id)
	}

	fn runtime_version(&self, at: Option<Block::Hash>) -> FutureResult<RuntimeVersion> {
		self.backend.runtime_version(at)
	}

	fn subscribe_runtime_version(&self, meta: Self::Metadata, subscriber: Subscriber<RuntimeVersion>) {
		self.backend.subscribe_runtime_version(meta, subscriber);
	}

	fn unsubscribe_runtime_version(
		&self,
		meta: Option<Self::Metadata>,
		id: SubscriptionId,
	) -> RpcResult<bool> {
		self.backend.unsubscribe_runtime_version(meta, id)
	}
}

/// Child state backend API.
pub trait ChildStateBackend<Block: BlockT, Client>: Send + Sync + 'static
	where
		Block: BlockT + 'static,
		Client: Send + Sync + 'static,
{
	/// Returns the keys with prefix from a child storage,
	/// leave prefix empty to get all the keys.
	fn storage_keys(
		&self,
		block: Option<Block::Hash>,
		storage_key: PrefixedStorageKey,
		prefix: StorageKey,
	) -> FutureResult<Vec<StorageKey>>;

	/// Returns a child storage entry at a specific block's state.
	fn storage(
		&self,
		block: Option<Block::Hash>,
		storage_key: PrefixedStorageKey,
		key: StorageKey,
	) -> FutureResult<Option<StorageData>>;

	/// Returns the hash of a child storage entry at a block's state.
	fn storage_hash(
		&self,
		block: Option<Block::Hash>,
		storage_key: PrefixedStorageKey,
		key: StorageKey,
	) -> FutureResult<Option<Block::Hash>>;

	/// Returns the size of a child storage entry at a block's state.
	fn storage_size(
		&self,
		block: Option<Block::Hash>,
		storage_key: PrefixedStorageKey,
		key: StorageKey,
	) -> FutureResult<Option<u64>> {
		Box::pin(self.storage(block, storage_key, key)
			.map_ok(|x| x.map(|x| x.0.len() as u64)))
	}
}

/// Child state API with subscriptions support.
pub struct ChildState<Block, Client> {
	backend: Box<dyn ChildStateBackend<Block, Client>>,
}

impl<Block, Client> ChildStateApi<Block::Hash> for ChildState<Block, Client>
	where
		Block: BlockT + 'static,
		Client: Send + Sync + 'static,
{
	type Metadata = crate::Metadata;

	fn storage(
		&self,
		storage_key: PrefixedStorageKey,
		key: StorageKey,
		block: Option<Block::Hash>
	) -> FutureResult<Option<StorageData>> {
		self.backend.storage(block, storage_key, key)
	}

	fn storage_keys(
		&self,
		storage_key: PrefixedStorageKey,
		key_prefix: StorageKey,
		block: Option<Block::Hash>
	) -> FutureResult<Vec<StorageKey>> {
		self.backend.storage_keys(block, storage_key, key_prefix)
	}

	fn storage_hash(
		&self,
		storage_key: PrefixedStorageKey,
		key: StorageKey,
		block: Option<Block::Hash>
	) -> FutureResult<Option<Block::Hash>> {
		self.backend.storage_hash(block, storage_key, key)
	}

	fn storage_size(
		&self,
		storage_key: PrefixedStorageKey,
		key: StorageKey,
		block: Option<Block::Hash>
	) -> FutureResult<Option<u64>> {
		self.backend.storage_size(block, storage_key, key)
	}
}

fn client_err(err: sp_blockchain::Error) -> Error {
	Error::Client(Box::new(err))
}<|MERGE_RESOLUTION|>--- conflicted
+++ resolved
@@ -104,14 +104,7 @@
 		&self,
 		block: Option<Block::Hash>,
 		key: StorageKey,
-<<<<<<< HEAD
 	) -> FutureResult<Option<u64>> {
-		Box::pin(self.storage(block, key)
-			.map_ok(|x| x.map(|x| x.0.len() as u64)))
-	}
-=======
-	) -> FutureResult<Option<u64>>;
->>>>>>> 947a6bc1
 
 	/// Returns the runtime metadata as an opaque blob.
 	fn metadata(&self, block: Option<Block::Hash>) -> FutureResult<Bytes>;
