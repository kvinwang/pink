--- conflicted
+++ resolved
@@ -1154,15 +1154,13 @@
 		/// The earliest era for which we have a pending, unapplied slash.
 		EarliestUnappliedSlash: Option<EraIndex>;
 
-<<<<<<< HEAD
 		/// Task scheduler for chill tasks
 		SlashTaskExecutor: executor::MultiPassExecutor<SlashTask<T>>;
-=======
+
 		/// The last planned session scheduled by the session pallet.
 		///
 		/// This is basically in sync with the call to [`SessionManager::new_session`].
 		pub CurrentPlannedSession get(fn current_planned_session): SessionIndex;
->>>>>>> 24613496
 
 		/// Snapshot of validators at the beginning of the current election window. This should only
 		/// have a value when [`EraElectionStatus`] == `ElectionStatus::Open(_)`.
@@ -3422,15 +3420,13 @@
 		}
 
 		for (nominator, nominations) in <Nominators<T>>::iter() {
-			let Nominations { submitted_in, mut targets, suppressed: _ } = nominations;
-
-			// Filter out nomination targets which were nominated before the most recent
-			// slashing span.
-			targets.retain(|stash| {
-				Self::slashing_spans(&stash)
-					.map_or(true, |spans| submitted_in >= spans.last_nonzero_slash())
-			});
-
+			let Nominations { submitted_in, targets: full_targets, suppressed: _ } = nominations;
+
+			// just filter out those who are not active.
+			let targets = full_targets
+				.into_iter()
+				.filter_map(|(t, a)| if a { Some(t) } else { None })
+				.collect::<Vec<_>>();
 			let vote_weight = weight_of(&nominator);
 			all_voters.push((nominator, vote_weight, targets))
 		}
@@ -3499,7 +3495,11 @@
 		voters.into_iter().for_each(|(v, _s, t)| {
 			<Nominators<T>>::insert(
 				v,
-				Nominations { targets: t, submitted_in: 0, suppressed: false },
+				Nominations {
+					targets: t.into_iter().map(|t| (t, true)).collect::<Vec<_>>(),
+					submitted_in: 0,
+					suppressed: false,
+				},
 			);
 		});
 	}
