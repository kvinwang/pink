--- conflicted
+++ resolved
@@ -160,16 +160,11 @@
 use frame_support::{
 	decl_module, decl_event, decl_storage, decl_error, ensure,
 	Parameter, RuntimeDebug,
-<<<<<<< HEAD
 	weights::{
 		GetDispatchInfo, PaysFee, DispatchClass, ClassifyDispatch, Weight, WeighData,
-		SimpleDispatchInfo,
+		SimpleDispatchInfo, FunctionOf
 	},
 	traits::{Currency, ReservableCurrency, Get, BalanceStatus},
-=======
-	weights::{GetDispatchInfo, SimpleDispatchInfo, FunctionOf},
-	traits::{Currency, ReservableCurrency, Get, OnReapAccount, BalanceStatus},
->>>>>>> 7242c7e1
 };
 use frame_system::{self as system, ensure_signed, ensure_root};
 
@@ -344,7 +339,7 @@
 		/// - One storage lookup to check account is recovered by `who`. O(1)
 		/// # </weight>
 		#[weight = FunctionOf(
-			|args: (&T::AccountId, &Box<<T as Trait>::Call>)| args.1.get_dispatch_info().weight + 10_000, 
+			|args: (&T::AccountId, &Box<<T as Trait>::Call>)| args.1.get_dispatch_info().weight + 10_000,
 			|args: (&T::AccountId, &Box<<T as Trait>::Call>)| args.1.get_dispatch_info().class,
 			true
 		)]
@@ -674,34 +669,4 @@
 	fn is_friend(friends: &Vec<T::AccountId>, friend: &T::AccountId) -> bool {
 		friends.binary_search(&friend).is_ok()
 	}
-}
-
-<<<<<<< HEAD
-/// Simple pass through for the weight functions.
-struct Passthrough<AccountId, Call>(sp_std::marker::PhantomData<(AccountId, Call)>);
-
-impl<AccountId, Call> Passthrough<AccountId, Call> {
-	fn new() -> Self { Self(Default::default()) }
-}
-impl<AccountId, Call: GetDispatchInfo> WeighData<(&AccountId, &Box<Call>)> for Passthrough<AccountId, Call> {
-	fn weigh_data(&self, (_, call): (&AccountId, &Box<Call>)) -> Weight {
-		call.get_dispatch_info().weight + 10_000
-	}
-}
-impl<AccountId, Call: GetDispatchInfo> ClassifyDispatch<(&AccountId, &Box<Call>)> for Passthrough<AccountId, Call> {
-	fn classify_dispatch(&self, (_, call): (&AccountId, &Box<Call>)) -> DispatchClass {
-		call.get_dispatch_info().class
-	}
-}
-impl<AccountId, Call: GetDispatchInfo> PaysFee<(&AccountId, &Box<Call>)> for Passthrough<AccountId, Call> {
-	fn pays_fee(&self, (_, call): (&AccountId, &Box<Call>)) -> bool {
-		call.get_dispatch_info().pays_fee
-=======
-impl<T: Trait> OnReapAccount<T::AccountId> for Module<T> {
-	/// Remove any existing access another account might have when the account is reaped.
-	/// This removes the final storage item managed by this module for any given account.
-	fn on_reap_account(who: &T::AccountId) {
-		<Recovered<T>>::remove(who);
->>>>>>> 7242c7e1
-	}
 }