[package]
name = "pallet-contracts-rpc"
version = "0.8.1"
authors = ["Parity Technologies <admin@parity.io>"]
edition = "2018"
license = "Apache-2.0"
homepage = "https://substrate.dev"
repository = "https://github.com/paritytech/substrate/"
description = "Node-specific RPC methods for interaction with contracts."
readme = "README.md"
publish = false

[package.metadata.docs.rs]
targets = ["x86_64-unknown-linux-gnu"]

[dependencies]
<<<<<<< HEAD
codec = { package = "parity-scale-codec", version = "1.3.1" }
jsonrpc-core = { version = "15.0.0", git = "https://github.com/paritytech/jsonrpc.git" }
jsonrpc-core-client = { version = "15.0.0", git = "https://github.com/paritytech/jsonrpc.git" }
jsonrpc-derive = { version = "15.0.0", git = "https://github.com/paritytech/jsonrpc.git" }
sp-blockchain = { version = "2.0.0-rc5", path = "../../../primitives/blockchain" }
sp-core = { version = "2.0.0-rc5", path = "../../../primitives/core" }
sp-rpc = { version = "2.0.0-rc5", path = "../../../primitives/rpc" }
=======
codec = { package = "parity-scale-codec", version = "1.3.6" }
jsonrpc-core = "15.1.0"
jsonrpc-core-client = "15.1.0"
jsonrpc-derive = "15.1.0"
sp-blockchain = { version = "2.0.0", path = "../../../primitives/blockchain" }
sp-core = { version = "2.0.0", path = "../../../primitives/core" }
sp-rpc = { version = "2.0.0", path = "../../../primitives/rpc" }
>>>>>>> 947a6bc1
serde = { version = "1.0.101", features = ["derive"] }
sp-runtime = { version = "2.0.0", path = "../../../primitives/runtime" }
sp-api = { version = "2.0.0", path = "../../../primitives/api" }
pallet-contracts-primitives = { version = "2.0.0", path = "../common" }
pallet-contracts-rpc-runtime-api = { version = "0.8.0", path = "./runtime-api" }

[dev-dependencies]
serde_json = "1.0.41"<|MERGE_RESOLUTION|>--- conflicted
+++ resolved
@@ -14,23 +14,13 @@
 targets = ["x86_64-unknown-linux-gnu"]
 
 [dependencies]
-<<<<<<< HEAD
-codec = { package = "parity-scale-codec", version = "1.3.1" }
+codec = { package = "parity-scale-codec", version = "1.3.6" }
 jsonrpc-core = { version = "15.0.0", git = "https://github.com/paritytech/jsonrpc.git" }
 jsonrpc-core-client = { version = "15.0.0", git = "https://github.com/paritytech/jsonrpc.git" }
 jsonrpc-derive = { version = "15.0.0", git = "https://github.com/paritytech/jsonrpc.git" }
-sp-blockchain = { version = "2.0.0-rc5", path = "../../../primitives/blockchain" }
-sp-core = { version = "2.0.0-rc5", path = "../../../primitives/core" }
-sp-rpc = { version = "2.0.0-rc5", path = "../../../primitives/rpc" }
-=======
-codec = { package = "parity-scale-codec", version = "1.3.6" }
-jsonrpc-core = "15.1.0"
-jsonrpc-core-client = "15.1.0"
-jsonrpc-derive = "15.1.0"
 sp-blockchain = { version = "2.0.0", path = "../../../primitives/blockchain" }
 sp-core = { version = "2.0.0", path = "../../../primitives/core" }
 sp-rpc = { version = "2.0.0", path = "../../../primitives/rpc" }
->>>>>>> 947a6bc1
 serde = { version = "1.0.101", features = ["derive"] }
 sp-runtime = { version = "2.0.0", path = "../../../primitives/runtime" }
 sp-api = { version = "2.0.0", path = "../../../primitives/api" }
