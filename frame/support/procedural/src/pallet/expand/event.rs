--- conflicted
+++ resolved
@@ -42,17 +42,11 @@
 	let event_use_gen = &event.gen_kind.type_use_gen(event.attr_span);
 	let event_impl_gen= &event.gen_kind.type_impl_gen(event.attr_span);
 	let metadata = event.metadata.iter()
-<<<<<<< HEAD
 		.map(|event| {
 			let name = format!("{}", event.name);
 			let args = event.args.iter().map(|arg| arg.1.clone());
 			let docs = &event.docs;
-			quote::quote!(
-=======
-		.map(|(ident, args, docs)| {
-			let name = format!("{}", ident);
 			quote::quote_spanned!(event.attr_span =>
->>>>>>> 48686305
 				#frame_support::event::EventMetadata {
 					name: #frame_support::event::DecodeDifferent::Encode(#name),
 					arguments: #frame_support::event::DecodeDifferent::Encode(&[
@@ -65,7 +59,6 @@
 			)
 		});
 
-<<<<<<< HEAD
 	let metadata_vnext = event.metadata.iter()
 		.map(|event| {
 			let name = format!("{}", event.name);
@@ -86,12 +79,6 @@
 			)
 		});
 
-
-	let event_item_span =
-		def.item.content.as_mut().expect("Checked by def parser").1[event.index].span();
-
-=======
->>>>>>> 48686305
 	let event_item = {
 		let item = &mut def.item.content.as_mut().expect("Checked by def parser").1[event.index];
 		if let syn::Item::Enum(item) = item {
