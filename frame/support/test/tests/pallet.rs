// This file is part of Substrate.

// Copyright (C) 2020-2021 Parity Technologies (UK) Ltd.
// SPDX-License-Identifier: Apache-2.0

// Licensed under the Apache License, Version 2.0 (the "License");
// you may not use this file except in compliance with the License.
// You may obtain a copy of the License at
//
// 	http://www.apache.org/licenses/LICENSE-2.0
//
// Unless required by applicable law or agreed to in writing, software
// distributed under the License is distributed on an "AS IS" BASIS,
// WITHOUT WARRANTIES OR CONDITIONS OF ANY KIND, either express or implied.
// See the License for the specific language governing permissions and
// limitations under the License.

use frame_support::{
	weights::{DispatchInfo, DispatchClass, Pays, GetDispatchInfo},
	traits::{
		GetCallName, OnInitialize, OnFinalize, OnRuntimeUpgrade, GetPalletVersion, OnGenesis,
		MaxEncodedLen,
	},
	dispatch::{UnfilteredDispatchable, Parameter},
	storage::unhashed,
};
use sp_runtime::DispatchError;
use sp_io::{TestExternalities, hashing::{twox_64, twox_128, blake2_128}};

pub struct SomeType1;
impl From<SomeType1> for u64 { fn from(_t: SomeType1) -> Self { 0u64 } }

pub struct SomeType2;
impl From<SomeType2> for u64 { fn from(_t: SomeType2) -> Self { 100u64 } }

pub struct SomeType3;
impl From<SomeType3> for u64 { fn from(_t: SomeType3) -> Self { 0u64 } }

pub struct SomeType4;
impl From<SomeType4> for u64 { fn from(_t: SomeType4) -> Self { 0u64 } }

pub struct SomeType5;
impl From<SomeType5> for u64 { fn from(_t: SomeType5) -> Self { 0u64 } }

pub struct SomeType6;
impl From<SomeType6> for u64 { fn from(_t: SomeType6) -> Self { 0u64 } }

pub struct SomeType7;
impl From<SomeType7> for u64 { fn from(_t: SomeType7) -> Self { 0u64 } }

pub trait SomeAssociation1 { type _1: Parameter + MaxEncodedLen; }
impl SomeAssociation1 for u64 { type _1 = u64; }

pub trait SomeAssociation2 { type _2: Parameter + MaxEncodedLen; }
impl SomeAssociation2 for u64 { type _2 = u64; }

#[frame_support::pallet]
pub mod pallet {
	use super::{
		SomeType1, SomeType2, SomeType3, SomeType4, SomeType5, SomeType6, SomeType7,
		SomeAssociation1, SomeAssociation2,
	};
	use frame_support::pallet_prelude::*;
	use frame_system::pallet_prelude::*;

	type BalanceOf<T> = <T as Config>::Balance;

	#[pallet::config]
	pub trait Config: frame_system::Config
	where <Self as frame_system::Config>::AccountId: From<SomeType1> + SomeAssociation1,
	{
		/// Some comment
		/// Some comment
		#[pallet::constant]
		type MyGetParam: Get<u32>;

		/// Some comment
		/// Some comment
		#[pallet::constant]
		type MyGetParam2: Get<u32>;

		#[pallet::constant]
		type MyGetParam3: Get<<Self::AccountId as SomeAssociation1>::_1>;

		type Balance: Parameter + Default;

		type Event: From<Event<Self>> + IsType<<Self as frame_system::Config>::Event>;
	}

	#[pallet::extra_constants]
	impl<T: Config> Pallet<T>
	where T::AccountId: From<SomeType1> + SomeAssociation1 + From<SomeType2>,
	{
		/// Some doc
		/// Some doc
		fn some_extra() -> T::AccountId { SomeType2.into() }

		/// Some doc
		fn some_extra_extra() -> T::AccountId { SomeType1.into() }
	}

	#[pallet::pallet]
	#[pallet::generate_store(pub(crate) trait Store)]
<<<<<<< HEAD
	#[pallet::generate_storages_info]
=======
	#[pallet::generate_storage_info]
>>>>>>> 4fc78295
	pub struct Pallet<T>(_);

	#[pallet::hooks]
	impl<T: Config> Hooks<BlockNumberFor<T>> for Pallet<T>
	where T::AccountId: From<SomeType2> + From<SomeType1> + SomeAssociation1,
	{
		fn on_initialize(_: BlockNumberFor<T>) -> Weight {
			T::AccountId::from(SomeType1); // Test for where clause
			T::AccountId::from(SomeType2); // Test for where clause
			Self::deposit_event(Event::Something(10));
			10
		}
		fn on_finalize(_: BlockNumberFor<T>) {
			T::AccountId::from(SomeType1); // Test for where clause
			T::AccountId::from(SomeType2); // Test for where clause
			Self::deposit_event(Event::Something(20));
		}
		fn on_runtime_upgrade() -> Weight {
			T::AccountId::from(SomeType1); // Test for where clause
			T::AccountId::from(SomeType2); // Test for where clause
			Self::deposit_event(Event::Something(30));
			30
		}
		fn integrity_test() {
			T::AccountId::from(SomeType1); // Test for where clause
			T::AccountId::from(SomeType2); // Test for where clause
		}
	}

	#[pallet::call]
	impl<T: Config> Pallet<T>
	where T::AccountId: From<SomeType1> + From<SomeType3> + SomeAssociation1
	{
		/// Doc comment put in metadata
		#[pallet::weight(Weight::from(*_foo))]
		fn foo(
			origin: OriginFor<T>,
			#[pallet::compact] _foo: u32,
			_bar: u32,
		) -> DispatchResultWithPostInfo {
			T::AccountId::from(SomeType1); // Test for where clause
			T::AccountId::from(SomeType3); // Test for where clause
			let _ = origin;
			Self::deposit_event(Event::Something(3));
			Ok(().into())
		}

		/// Doc comment put in metadata
		#[pallet::weight(1)]
		#[frame_support::transactional]
		fn foo_transactional(
			_origin: OriginFor<T>,
			#[pallet::compact] foo: u32,
		) -> DispatchResultWithPostInfo {
			Self::deposit_event(Event::Something(0));
			if foo == 0 {
				Err(Error::<T>::InsufficientProposersBalance)?;
			}

			Ok(().into())
		}

		// Test for DispatchResult return type
		#[pallet::weight(1)]
		fn foo_no_post_info(
			_origin: OriginFor<T>,
		) -> DispatchResult {
			Ok(())
		}
	}

	#[pallet::error]
	pub enum Error<T> {
		/// doc comment put into metadata
		InsufficientProposersBalance,
	}

	#[pallet::event]
	#[pallet::metadata(BalanceOf<T> = "Balance", u32 = "Other")]
	#[pallet::generate_deposit(fn deposit_event)]
	pub enum Event<T: Config> where T::AccountId: SomeAssociation1 + From<SomeType1>{
		/// doc comment put in metadata
		Proposed(<T as frame_system::Config>::AccountId),
		/// doc
		Spending(BalanceOf<T>),
		Something(u32),
		SomethingElse(<T::AccountId as SomeAssociation1>::_1),
	}

	#[pallet::storage]
	pub type ValueWhereClause<T: Config> where T::AccountId: SomeAssociation2 =
		StorageValue<_, <T::AccountId as SomeAssociation2>::_2>;

	#[pallet::storage]
	pub type Value<T> = StorageValue<_, u32>;

	#[pallet::type_value]
	pub fn MyDefault<T: Config>() -> u16
	where T::AccountId: From<SomeType7> + From<SomeType1> + SomeAssociation1
	{
		T::AccountId::from(SomeType7); // Test where clause works
		4u16
	}

	#[pallet::storage]
	pub type Map<T: Config> where T::AccountId: From<SomeType7> =
		StorageMap<_, Blake2_128Concat, u8, u16, ValueQuery, MyDefault<T>>;

	#[pallet::storage]
	pub type Map2<T> = StorageMap<_, Twox64Concat, u16, u32, OptionQuery, GetDefault, ConstU32<3>>;

	#[pallet::storage]
	pub type DoubleMap<T> = StorageDoubleMap<_, Blake2_128Concat, u8, Twox64Concat, u16, u32>;

	#[pallet::storage]
	pub type DoubleMap2<T> = StorageDoubleMap<
		_, Twox64Concat, u16, Blake2_128Concat, u32, u64, OptionQuery, GetDefault, ConstU32<5>,
	>;

	#[pallet::storage]
	#[pallet::getter(fn nmap)]
	pub type NMap<T> = StorageNMap<_, storage::Key<Blake2_128Concat, u8>, u32>;

	#[pallet::storage]
	#[pallet::getter(fn nmap2)]
	pub type NMap2<T> = StorageNMap<
		_,
		(
			NMapKey<Twox64Concat, u16>,
			NMapKey<Blake2_128Concat, u32>,
		),
		u64,
		OptionQuery,
		GetDefault,
		ConstU32<11>,
	>;

	#[pallet::storage]
	#[pallet::getter(fn conditional_value)]
	#[cfg(feature = "conditional-storage")]
	pub type ConditionalValue<T> = StorageValue<_, u32>;

	#[cfg(feature = "conditional-storage")]
	#[pallet::storage]
	#[pallet::getter(fn conditional_map)]
	pub type ConditionalMap<T> =
		StorageMap<_, Twox64Concat, u16, u32, OptionQuery, GetDefault, ConstU32<12>>;

	#[cfg(feature = "conditional-storage")]
	#[pallet::storage]
	#[pallet::getter(fn conditional_double_map)]
	pub type ConditionalDoubleMap<T> = StorageDoubleMap<
		_,
		Blake2_128Concat,
		u8,
		Twox64Concat,
		u16,
		u32,
	>;

	#[cfg(feature = "conditional-storage")]
	#[pallet::storage]
	#[pallet::getter(fn conditional_nmap)]
	pub type ConditionalNMap<T> = StorageNMap<
		_,
		(
			storage::Key<Blake2_128Concat, u8>,
			storage::Key<Twox64Concat, u16>,
		),
		u32,
	>;

	#[pallet::genesis_config]
	#[derive(Default)]
	pub struct GenesisConfig {
		_myfield: u32,
	}

	#[pallet::genesis_build]
	impl<T: Config> GenesisBuild<T> for GenesisConfig
	where T::AccountId: From<SomeType1> + SomeAssociation1 + From<SomeType4>
	{
		fn build(&self) {
			T::AccountId::from(SomeType1); // Test for where clause
			T::AccountId::from(SomeType4); // Test for where clause
		}
	}

	#[pallet::origin]
	#[derive(EqNoBound, RuntimeDebugNoBound, CloneNoBound, PartialEqNoBound, Encode, Decode)]
	pub struct Origin<T>(PhantomData<T>);

	#[pallet::validate_unsigned]
	impl<T: Config> ValidateUnsigned for Pallet<T>
	where T::AccountId: From<SomeType1> + SomeAssociation1 + From<SomeType5> + From<SomeType3>
	{
		type Call = Call<T>;
		fn validate_unsigned(
			_source: TransactionSource,
			_call: &Self::Call
		) -> TransactionValidity {
			T::AccountId::from(SomeType1); // Test for where clause
			T::AccountId::from(SomeType5); // Test for where clause
			Err(TransactionValidityError::Invalid(InvalidTransaction::Call))
		}
	}

	#[pallet::inherent]
	impl<T: Config> ProvideInherent for Pallet<T>
	where T::AccountId: From<SomeType1> + SomeAssociation1 + From<SomeType6> + From<SomeType3>
	{
		type Call = Call<T>;
		type Error = InherentError;

		const INHERENT_IDENTIFIER: InherentIdentifier = INHERENT_IDENTIFIER;

		fn create_inherent(_data: &InherentData) -> Option<Self::Call> {
			T::AccountId::from(SomeType1); // Test for where clause
			T::AccountId::from(SomeType6); // Test for where clause
			unimplemented!();
		}

		fn is_inherent(_call: &Self::Call) -> bool {
			unimplemented!();
		}
	}

	#[derive(codec::Encode, sp_runtime::RuntimeDebug)]
	#[cfg_attr(feature = "std", derive(codec::Decode))]
	pub enum InherentError {
	}

	impl frame_support::inherent::IsFatalError for InherentError {
		fn is_fatal_error(&self) -> bool {
			unimplemented!();
		}
	}

	pub const INHERENT_IDENTIFIER: InherentIdentifier = *b"testpall";
}

// Test that a pallet with non generic event and generic genesis_config is correctly handled
#[frame_support::pallet]
pub mod pallet2 {
	use super::{SomeType1, SomeAssociation1};
	use frame_support::pallet_prelude::*;
	use frame_system::pallet_prelude::*;

	#[pallet::config]
	pub trait Config: frame_system::Config
	where <Self as frame_system::Config>::AccountId: From<SomeType1> + SomeAssociation1,
	{
		type Event: From<Event> + IsType<<Self as frame_system::Config>::Event>;
	}

	#[pallet::pallet]
	#[pallet::generate_store(pub(crate) trait Store)]
	pub struct Pallet<T>(_);

	#[pallet::hooks]
	impl<T: Config> Hooks<BlockNumberFor<T>> for Pallet<T>
	where T::AccountId: From<SomeType1> + SomeAssociation1,
	{
	}

	#[pallet::call]
	impl<T: Config> Pallet<T>
	where T::AccountId: From<SomeType1> + SomeAssociation1,
	{
	}

	#[pallet::event]
	pub enum Event {
		/// Something
		Something(u32),
	}

	#[pallet::genesis_config]
	pub struct GenesisConfig<T: Config>
	where T::AccountId: From<SomeType1> + SomeAssociation1,
	{
		phantom: PhantomData<T>,
	}

	impl<T: Config> Default for GenesisConfig<T>
	where T::AccountId: From<SomeType1> + SomeAssociation1,
	{
		fn default() -> Self {
			GenesisConfig {
				phantom: Default::default(),
			}
		}
	}

	#[pallet::genesis_build]
	impl<T: Config> GenesisBuild<T> for GenesisConfig<T>
	where T::AccountId: From<SomeType1> + SomeAssociation1,
	{
		fn build(&self) {}
	}
}

/// Test that the supertrait check works when we pass some parameter to the `frame_system::Config`.
#[frame_support::pallet]
pub mod pallet3 {
	use frame_support::pallet_prelude::*;
	use frame_system::pallet_prelude::*;

	#[pallet::config]
	pub trait Config: frame_system::Config<Origin = ()> {}

	#[pallet::pallet]
	pub struct Pallet<T>(_);

	#[pallet::hooks]
	impl<T: Config> Hooks<BlockNumberFor<T>> for Pallet<T> {}

	#[pallet::call]
	impl<T: Config> Pallet<T> {}
}

frame_support::parameter_types!(
	pub const MyGetParam: u32= 10;
	pub const MyGetParam2: u32= 11;
	pub const MyGetParam3: u32= 12;
	pub const BlockHashCount: u32 = 250;
);

impl frame_system::Config for Runtime {
	type BaseCallFilter = ();
	type Origin = Origin;
	type Index = u64;
	type BlockNumber = u32;
	type Call = Call;
	type Hash = sp_runtime::testing::H256;
	type Hashing = sp_runtime::traits::BlakeTwo256;
	type AccountId = u64;
	type Lookup = sp_runtime::traits::IdentityLookup<Self::AccountId>;
	type Header = Header;
	type Event = Event;
	type BlockHashCount = BlockHashCount;
	type BlockWeights = ();
	type BlockLength = ();
	type DbWeight = ();
	type Version = ();
	type PalletInfo = PalletInfo;
	type AccountData = ();
	type OnNewAccount = ();
	type OnKilledAccount = ();
	type SystemWeightInfo = ();
	type SS58Prefix = ();
	type OnSetCode = ();
}
impl pallet::Config for Runtime {
	type Event = Event;
	type MyGetParam = MyGetParam;
	type MyGetParam2 = MyGetParam2;
	type MyGetParam3 = MyGetParam3;
	type Balance = u64;
}

impl pallet2::Config for Runtime {
	type Event = Event;
}

pub type Header = sp_runtime::generic::Header<u32, sp_runtime::traits::BlakeTwo256>;
pub type Block = sp_runtime::generic::Block<Header, UncheckedExtrinsic>;
pub type UncheckedExtrinsic = sp_runtime::generic::UncheckedExtrinsic<u32, Call, (), ()>;

frame_support::construct_runtime!(
	pub enum Runtime where
		Block = Block,
		NodeBlock = Block,
		UncheckedExtrinsic = UncheckedExtrinsic
	{
		System: frame_system::{Pallet, Call, Event<T>},
		Example: pallet::{Pallet, Call, Event<T>, Config, Storage, Inherent, Origin<T>, ValidateUnsigned},
		Example2: pallet2::{Pallet, Call, Event, Config<T>, Storage},
	}
);

#[test]
fn transactional_works() {
	TestExternalities::default().execute_with(|| {
		frame_system::Pallet::<Runtime>::set_block_number(1);

		pallet::Call::<Runtime>::foo_transactional(0).dispatch_bypass_filter(None.into())
			.err().unwrap();
		assert!(frame_system::Pallet::<Runtime>::events().is_empty());

		pallet::Call::<Runtime>::foo_transactional(1).dispatch_bypass_filter(None.into()).unwrap();
		assert_eq!(
			frame_system::Pallet::<Runtime>::events().iter().map(|e| &e.event).collect::<Vec<_>>(),
			vec![&Event::pallet(pallet::Event::Something(0))],
		);
	})
}

#[test]
fn call_expand() {
	let call_foo = pallet::Call::<Runtime>::foo(3, 0);
	assert_eq!(
		call_foo.get_dispatch_info(),
		DispatchInfo {
			weight: 3,
			class: DispatchClass::Normal,
			pays_fee: Pays::Yes,
		}
	);
	assert_eq!(call_foo.get_call_name(), "foo");
	assert_eq!(
		pallet::Call::<Runtime>::get_call_names(),
		&["foo", "foo_transactional", "foo_no_post_info"],
	);
}

#[test]
fn error_expand() {
	assert_eq!(
		format!("{:?}", pallet::Error::<Runtime>::InsufficientProposersBalance),
		String::from("InsufficientProposersBalance"),
	);
	assert_eq!(
		<&'static str>::from(pallet::Error::<Runtime>::InsufficientProposersBalance),
		"InsufficientProposersBalance",
	);
	assert_eq!(
		DispatchError::from(pallet::Error::<Runtime>::InsufficientProposersBalance),
		DispatchError::Module {
			index: 1,
			error: 0,
			message: Some("InsufficientProposersBalance"),
		},
	);
}

#[test]
fn instance_expand() {
	// Assert same type.
	let _: pallet::__InherentHiddenInstance = ();
}

#[test]
fn trait_store_expand() {
	TestExternalities::default().execute_with(|| {
		<pallet::Pallet<Runtime> as pallet::Store>::Value::get();
		<pallet::Pallet<Runtime> as pallet::Store>::Map::get(1);
		<pallet::Pallet<Runtime> as pallet::Store>::DoubleMap::get(1, 2);
	})
}

#[test]
fn pallet_expand_deposit_event() {
	TestExternalities::default().execute_with(|| {
		frame_system::Pallet::<Runtime>::set_block_number(1);
		pallet::Call::<Runtime>::foo(3, 0).dispatch_bypass_filter(None.into()).unwrap();
		assert_eq!(
			frame_system::Pallet::<Runtime>::events()[0].event,
			Event::pallet(pallet::Event::Something(3)),
		);
	})
}

#[test]
fn storage_expand() {
	use frame_support::pallet_prelude::*;
	use frame_support::storage::StoragePrefixedMap;

	fn twox_64_concat(d: &[u8]) -> Vec<u8> {
		let mut v = twox_64(d).to_vec();
		v.extend_from_slice(d);
		v
	}

	fn blake2_128_concat(d: &[u8]) -> Vec<u8> {
		let mut v = blake2_128(d).to_vec();
		v.extend_from_slice(d);
		v
	}

	TestExternalities::default().execute_with(|| {
		pallet::Value::<Runtime>::put(1);
		let k = [twox_128(b"Example"), twox_128(b"Value")].concat();
		assert_eq!(unhashed::get::<u32>(&k), Some(1u32));

		pallet::Map::<Runtime>::insert(1, 2);
		let mut k = [twox_128(b"Example"), twox_128(b"Map")].concat();
		k.extend(1u8.using_encoded(blake2_128_concat));
		assert_eq!(unhashed::get::<u16>(&k), Some(2u16));
		assert_eq!(&k[..32], &<pallet::Map<Runtime>>::final_prefix());

		pallet::Map2::<Runtime>::insert(1, 2);
		let mut k = [twox_128(b"Example"), twox_128(b"Map2")].concat();
		k.extend(1u16.using_encoded(twox_64_concat));
		assert_eq!(unhashed::get::<u32>(&k), Some(2u32));
		assert_eq!(&k[..32], &<pallet::Map2<Runtime>>::final_prefix());

		pallet::DoubleMap::<Runtime>::insert(&1, &2, &3);
		let mut k = [twox_128(b"Example"), twox_128(b"DoubleMap")].concat();
		k.extend(1u8.using_encoded(blake2_128_concat));
		k.extend(2u16.using_encoded(twox_64_concat));
		assert_eq!(unhashed::get::<u32>(&k), Some(3u32));
		assert_eq!(&k[..32], &<pallet::DoubleMap<Runtime>>::final_prefix());

		pallet::DoubleMap2::<Runtime>::insert(&1, &2, &3);
		let mut k = [twox_128(b"Example"), twox_128(b"DoubleMap2")].concat();
		k.extend(1u16.using_encoded(twox_64_concat));
		k.extend(2u32.using_encoded(blake2_128_concat));
		assert_eq!(unhashed::get::<u64>(&k), Some(3u64));
		assert_eq!(&k[..32], &<pallet::DoubleMap2<Runtime>>::final_prefix());

		pallet::NMap::<Runtime>::insert((&1,), &3);
		let mut k = [twox_128(b"Example"), twox_128(b"NMap")].concat();
		k.extend(1u8.using_encoded(blake2_128_concat));
		assert_eq!(unhashed::get::<u32>(&k), Some(3u32));
		assert_eq!(&k[..32], &<pallet::NMap<Runtime>>::final_prefix());

		pallet::NMap2::<Runtime>::insert((&1, &2), &3);
		let mut k = [twox_128(b"Example"), twox_128(b"NMap2")].concat();
		k.extend(1u16.using_encoded(twox_64_concat));
		k.extend(2u32.using_encoded(blake2_128_concat));
		assert_eq!(unhashed::get::<u64>(&k), Some(3u64));
		assert_eq!(&k[..32], &<pallet::NMap2<Runtime>>::final_prefix());

		#[cfg(feature = "conditional-storage")]
		{
			pallet::ConditionalValue::<Runtime>::put(1);
			pallet::ConditionalMap::<Runtime>::insert(1, 2);
			pallet::ConditionalDoubleMap::<Runtime>::insert(1, 2, 3);
			pallet::ConditionalNMap::<Runtime>::insert((1, 2), 3);
		}
	})
}

#[test]
fn pallet_hooks_expand() {
	TestExternalities::default().execute_with(|| {
		frame_system::Pallet::<Runtime>::set_block_number(1);

		assert_eq!(AllPallets::on_initialize(1), 10);
		AllPallets::on_finalize(1);

		assert_eq!(pallet::Pallet::<Runtime>::storage_version(), None);
		assert_eq!(AllPallets::on_runtime_upgrade(), 30);
		assert_eq!(
			pallet::Pallet::<Runtime>::storage_version(),
			Some(pallet::Pallet::<Runtime>::current_version()),
		);

		assert_eq!(
			frame_system::Pallet::<Runtime>::events()[0].event,
			Event::pallet(pallet::Event::Something(10)),
		);
		assert_eq!(
			frame_system::Pallet::<Runtime>::events()[1].event,
			Event::pallet(pallet::Event::Something(20)),
		);
		assert_eq!(
			frame_system::Pallet::<Runtime>::events()[2].event,
			Event::pallet(pallet::Event::Something(30)),
		);
	})
}

#[test]
fn pallet_on_genesis() {
	TestExternalities::default().execute_with(|| {
		assert_eq!(pallet::Pallet::<Runtime>::storage_version(), None);
		pallet::Pallet::<Runtime>::on_genesis();
		assert_eq!(
			pallet::Pallet::<Runtime>::storage_version(),
			Some(pallet::Pallet::<Runtime>::current_version()),
		);
	})
}

#[test]
fn metadata() {
	use frame_metadata::*;
	use codec::{Decode, Encode};

	let expected_pallet_metadata = ModuleMetadata {
		index: 1,
		name: DecodeDifferent::Decoded("Example".to_string()),
		storage: Some(DecodeDifferent::Decoded(StorageMetadata {
			prefix: DecodeDifferent::Decoded("Example".to_string()),
			entries: DecodeDifferent::Decoded(vec![
				StorageEntryMetadata {
					name: DecodeDifferent::Decoded("ValueWhereClause".to_string()),
					modifier: StorageEntryModifier::Optional,
					ty: StorageEntryType::Plain(
						DecodeDifferent::Decoded(
							"<T::AccountId as SomeAssociation2>::_2".to_string()
						),
					),
					default: DecodeDifferent::Decoded(vec![0]),
					documentation: DecodeDifferent::Decoded(vec![]),
				},
				StorageEntryMetadata {
					name: DecodeDifferent::Decoded("Value".to_string()),
					modifier: StorageEntryModifier::Optional,
					ty: StorageEntryType::Plain(DecodeDifferent::Decoded("u32".to_string())),
					default: DecodeDifferent::Decoded(vec![0]),
					documentation: DecodeDifferent::Decoded(vec![]),
				},
				StorageEntryMetadata {
					name: DecodeDifferent::Decoded("Map".to_string()),
					modifier: StorageEntryModifier::Default,
					ty: StorageEntryType::Map {
						key: DecodeDifferent::Decoded("u8".to_string()),
						value: DecodeDifferent::Decoded("u16".to_string()),
						hasher: StorageHasher::Blake2_128Concat,
						unused: false,
					},
					default: DecodeDifferent::Decoded(vec![4, 0]),
					documentation: DecodeDifferent::Decoded(vec![]),
				},
				StorageEntryMetadata {
					name: DecodeDifferent::Decoded("Map2".to_string()),
					modifier: StorageEntryModifier::Optional,
					ty: StorageEntryType::Map {
						key: DecodeDifferent::Decoded("u16".to_string()),
						value: DecodeDifferent::Decoded("u32".to_string()),
						hasher: StorageHasher::Twox64Concat,
						unused: false,
					},
					default: DecodeDifferent::Decoded(vec![0]),
					documentation: DecodeDifferent::Decoded(vec![]),
				},
				StorageEntryMetadata {
					name: DecodeDifferent::Decoded("DoubleMap".to_string()),
					modifier: StorageEntryModifier::Optional,
					ty: StorageEntryType::DoubleMap {
						value: DecodeDifferent::Decoded("u32".to_string()),
						key1: DecodeDifferent::Decoded("u8".to_string()),
						key2: DecodeDifferent::Decoded("u16".to_string()),
						hasher: StorageHasher::Blake2_128Concat,
						key2_hasher: StorageHasher::Twox64Concat,
					},
					default: DecodeDifferent::Decoded(vec![0]),
					documentation: DecodeDifferent::Decoded(vec![]),
				},
				StorageEntryMetadata {
					name: DecodeDifferent::Decoded("DoubleMap2".to_string()),
					modifier: StorageEntryModifier::Optional,
					ty: StorageEntryType::DoubleMap {
						value: DecodeDifferent::Decoded("u64".to_string()),
						key1: DecodeDifferent::Decoded("u16".to_string()),
						key2: DecodeDifferent::Decoded("u32".to_string()),
						hasher: StorageHasher::Twox64Concat,
						key2_hasher: StorageHasher::Blake2_128Concat,
					},
					default: DecodeDifferent::Decoded(vec![0]),
					documentation: DecodeDifferent::Decoded(vec![]),
				},
				StorageEntryMetadata {
					name: DecodeDifferent::Decoded("NMap".to_string()),
					modifier: StorageEntryModifier::Optional,
					ty: StorageEntryType::NMap {
						keys: DecodeDifferent::Decoded(vec!["u8".to_string()]),
						hashers: DecodeDifferent::Decoded(vec![
							StorageHasher::Blake2_128Concat,
						]),
						value: DecodeDifferent::Decoded("u32".to_string()),
					},
					default: DecodeDifferent::Decoded(vec![0]),
					documentation: DecodeDifferent::Decoded(vec![]),
				},
				StorageEntryMetadata {
					name: DecodeDifferent::Decoded("NMap2".to_string()),
					modifier: StorageEntryModifier::Optional,
					ty: StorageEntryType::NMap {
						keys: DecodeDifferent::Decoded(vec![
							"u16".to_string(),
							"u32".to_string(),
						]),
						hashers: DecodeDifferent::Decoded(vec![
							StorageHasher::Twox64Concat,
							StorageHasher::Blake2_128Concat,
						]),
						value: DecodeDifferent::Decoded("u64".to_string()),
					},
					default: DecodeDifferent::Decoded(vec![0]),
					documentation: DecodeDifferent::Decoded(vec![]),
				},
				#[cfg(feature = "conditional-storage")] StorageEntryMetadata {
					name: DecodeDifferent::Decoded("ConditionalValue".to_string()),
					modifier: StorageEntryModifier::Optional,
					ty: StorageEntryType::Plain(DecodeDifferent::Decoded("u32".to_string())),
					default: DecodeDifferent::Decoded(vec![0]),
					documentation: DecodeDifferent::Decoded(vec![]),
				},
				#[cfg(feature = "conditional-storage")] StorageEntryMetadata {
					name: DecodeDifferent::Decoded("ConditionalMap".to_string()),
					modifier: StorageEntryModifier::Optional,
					ty: StorageEntryType::Map {
						key: DecodeDifferent::Decoded("u16".to_string()),
						value: DecodeDifferent::Decoded("u32".to_string()),
						hasher: StorageHasher::Twox64Concat,
						unused: false,
					},
					default: DecodeDifferent::Decoded(vec![0]),
					documentation: DecodeDifferent::Decoded(vec![]),
				},
				#[cfg(feature = "conditional-storage")] StorageEntryMetadata {
					name: DecodeDifferent::Decoded("ConditionalDoubleMap".to_string()),
					modifier: StorageEntryModifier::Optional,
					ty: StorageEntryType::DoubleMap {
						value: DecodeDifferent::Decoded("u32".to_string()),
						key1: DecodeDifferent::Decoded("u8".to_string()),
						key2: DecodeDifferent::Decoded("u16".to_string()),
						hasher: StorageHasher::Blake2_128Concat,
						key2_hasher: StorageHasher::Twox64Concat,
					},
					default: DecodeDifferent::Decoded(vec![0]),
					documentation: DecodeDifferent::Decoded(vec![]),
				},
				#[cfg(feature = "conditional-storage")] StorageEntryMetadata {
					name: DecodeDifferent::Decoded("ConditionalNMap".to_string()),
					modifier: StorageEntryModifier::Optional,
					ty: StorageEntryType::NMap {
						keys: DecodeDifferent::Decoded(vec!["u8".to_string(), "u16".to_string()]),
						hashers: DecodeDifferent::Decoded(vec![
							StorageHasher::Blake2_128Concat,
							StorageHasher::Twox64Concat,
						]),
						value: DecodeDifferent::Decoded("u32".to_string()),
					},
					default: DecodeDifferent::Decoded(vec![0]),
					documentation: DecodeDifferent::Decoded(vec![]),
				},
			]),
		})),
		calls: Some(DecodeDifferent::Decoded(vec![
			FunctionMetadata {
				name: DecodeDifferent::Decoded("foo".to_string()),
				arguments: DecodeDifferent::Decoded(vec![
					FunctionArgumentMetadata {
						name: DecodeDifferent::Decoded("_foo".to_string()),
						ty: DecodeDifferent::Decoded("Compact<u32>".to_string()),
					},
					FunctionArgumentMetadata {
						name: DecodeDifferent::Decoded("_bar".to_string()),
						ty: DecodeDifferent::Decoded("u32".to_string()),
					}
				]),
				documentation: DecodeDifferent::Decoded(vec![
					" Doc comment put in metadata".to_string(),
				]),
			},
			FunctionMetadata {
				name: DecodeDifferent::Decoded("foo_transactional".to_string()),
				arguments: DecodeDifferent::Decoded(vec![
					FunctionArgumentMetadata {
						name: DecodeDifferent::Decoded("foo".to_string()),
						ty: DecodeDifferent::Decoded("Compact<u32>".to_string()),
					}
				]),
				documentation: DecodeDifferent::Decoded(vec![
					" Doc comment put in metadata".to_string(),
				]),
			},
			FunctionMetadata {
				name: DecodeDifferent::Decoded("foo_no_post_info".to_string()),
				arguments: DecodeDifferent::Decoded(vec![]),
				documentation: DecodeDifferent::Decoded(vec![]),
			},
		])),
		event: Some(DecodeDifferent::Decoded(vec![
			EventMetadata {
				name: DecodeDifferent::Decoded("Proposed".to_string()),
				arguments: DecodeDifferent::Decoded(vec!["<T as frame_system::Config>::AccountId".to_string()]),
				documentation: DecodeDifferent::Decoded(vec![
					" doc comment put in metadata".to_string()
				]),
			},
			EventMetadata {
				name: DecodeDifferent::Decoded("Spending".to_string()),
				arguments: DecodeDifferent::Decoded(vec!["Balance".to_string()]),
				documentation: DecodeDifferent::Decoded(vec![
					" doc".to_string()
				]),
			},
			EventMetadata {
				name: DecodeDifferent::Decoded("Something".to_string()),
				arguments: DecodeDifferent::Decoded(vec!["Other".to_string()]),
				documentation: DecodeDifferent::Decoded(vec![]),
			},
			EventMetadata {
				name: DecodeDifferent::Decoded("SomethingElse".to_string()),
				arguments: DecodeDifferent::Decoded(vec!["<T::AccountId as SomeAssociation1>::_1".to_string()]),
				documentation: DecodeDifferent::Decoded(vec![]),
			},
		])),
		constants: DecodeDifferent::Decoded(vec![
			ModuleConstantMetadata {
				name: DecodeDifferent::Decoded("MyGetParam".to_string()),
				ty: DecodeDifferent::Decoded("u32".to_string()),
				value: DecodeDifferent::Decoded(vec![10, 0, 0, 0]),
				documentation: DecodeDifferent::Decoded(vec![
					" Some comment".to_string(),
					" Some comment".to_string(),
				]),
			},
			ModuleConstantMetadata {
				name: DecodeDifferent::Decoded("MyGetParam2".to_string()),
				ty: DecodeDifferent::Decoded("u32".to_string()),
				value: DecodeDifferent::Decoded(vec![11, 0, 0, 0]),
				documentation: DecodeDifferent::Decoded(vec![
					" Some comment".to_string(),
					" Some comment".to_string(),
				]),
			},
			ModuleConstantMetadata {
				name: DecodeDifferent::Decoded("MyGetParam3".to_string()),
				ty: DecodeDifferent::Decoded("<T::AccountId as SomeAssociation1>::_1".to_string()),
				value: DecodeDifferent::Decoded(vec![12, 0, 0, 0, 0, 0, 0, 0]),
				documentation: DecodeDifferent::Decoded(vec![]),
			},
			ModuleConstantMetadata {
				name: DecodeDifferent::Decoded("some_extra".to_string()),
				ty: DecodeDifferent::Decoded("T::AccountId".to_string()),
				value: DecodeDifferent::Decoded(vec![100, 0, 0, 0, 0, 0, 0, 0]),
				documentation: DecodeDifferent::Decoded(vec![
					" Some doc".to_string(),
					" Some doc".to_string(),
				]),
			},
			ModuleConstantMetadata {
				name: DecodeDifferent::Decoded("some_extra_extra".to_string()),
				ty: DecodeDifferent::Decoded("T::AccountId".to_string()),
				value: DecodeDifferent::Decoded(vec![0, 0, 0, 0, 0, 0, 0, 0]),
				documentation: DecodeDifferent::Decoded(vec![
					" Some doc".to_string(),
				]),
			},
		]),
		errors: DecodeDifferent::Decoded(vec![
			ErrorMetadata {
				name: DecodeDifferent::Decoded("InsufficientProposersBalance".to_string()),
				documentation: DecodeDifferent::Decoded(vec![
					" doc comment put into metadata".to_string(),
				]),
			},
		]),
	};

	let metadata = match Runtime::metadata().1 {
		RuntimeMetadata::V13(metadata) => metadata,
		_ => panic!("metadata has been bump, test needs to be updated"),
	};

	let modules_metadata = match metadata.modules {
		DecodeDifferent::Encode(modules_metadata) => modules_metadata,
		_ => unreachable!(),
	};

	let pallet_metadata = ModuleMetadata::decode(&mut &modules_metadata[1].encode()[..]).unwrap();

	pretty_assertions::assert_eq!(pallet_metadata, expected_pallet_metadata);
}

#[test]
fn test_pallet_info_access() {
	assert_eq!(<System as frame_support::traits::PalletInfoAccess>::name(), "System");
	assert_eq!(<Example as frame_support::traits::PalletInfoAccess>::name(), "Example");
	assert_eq!(<Example2 as frame_support::traits::PalletInfoAccess>::name(), "Example2");

	assert_eq!(<System as frame_support::traits::PalletInfoAccess>::index(), 0);
	assert_eq!(<Example as frame_support::traits::PalletInfoAccess>::index(), 1);
	assert_eq!(<Example2 as frame_support::traits::PalletInfoAccess>::index(), 2);
}

#[test]
<<<<<<< HEAD
fn test_storages_info() {
	use frame_support::{
		StorageHasher,
		traits::{StoragesInfo, StorageInfo},
=======
fn test_storage_info() {
	use frame_support::{
		StorageHasher,
		traits::{StorageInfoTrait, StorageInfo},
>>>>>>> 4fc78295
		pallet_prelude::*,
	};

	let prefix = |pallet_name, storage_name| {
		let mut res = [0u8; 32];
		res[0..16].copy_from_slice(&Twox128::hash(pallet_name));
		res[16..32].copy_from_slice(&Twox128::hash(storage_name));
		res
	};

	assert_eq!(
<<<<<<< HEAD
		Example::storages_info(),
=======
		Example::storage_info(),
>>>>>>> 4fc78295
		vec![
			StorageInfo {
				prefix: prefix(b"Example", b"ValueWhereClause"),
				max_values: Some(1),
				max_size: Some(8),
			},
			StorageInfo {
				prefix: prefix(b"Example", b"Value"),
				max_values: Some(1),
				max_size: Some(4),
			},
			StorageInfo {
				prefix: prefix(b"Example", b"Map"),
				max_values: None,
<<<<<<< HEAD
				max_size: Some(3),
=======
				max_size: Some(3 + 16),
>>>>>>> 4fc78295
			},
			StorageInfo {
				prefix: prefix(b"Example", b"Map2"),
				max_values: Some(3),
<<<<<<< HEAD
				max_size: Some(6),
=======
				max_size: Some(6 + 8),
>>>>>>> 4fc78295
			},
			StorageInfo {
				prefix: prefix(b"Example", b"DoubleMap"),
				max_values: None,
<<<<<<< HEAD
				max_size: Some(7),
=======
				max_size: Some(7 + 16 + 8),
>>>>>>> 4fc78295
			},
			StorageInfo {
				prefix: prefix(b"Example", b"DoubleMap2"),
				max_values: Some(5),
<<<<<<< HEAD
				max_size: Some(14),
=======
				max_size: Some(14 + 8 + 16),
			},
			StorageInfo {
				prefix: prefix(b"Example", b"NMap"),
				max_values: None,
				max_size: Some(5 + 16),
			},
			StorageInfo {
				prefix: prefix(b"Example", b"NMap2"),
				max_values: Some(11),
				max_size: Some(14 + 8 + 16),
>>>>>>> 4fc78295
			},
			#[cfg(feature = "conditional-storage")]
			{
				StorageInfo {
					prefix: prefix(b"Example", b"ConditionalValue"),
					max_values: Some(1),
					max_size: Some(4),
				}
			},
			#[cfg(feature = "conditional-storage")]
			{
				StorageInfo {
					prefix: prefix(b"Example", b"ConditionalMap"),
					max_values: Some(12),
<<<<<<< HEAD
					max_size: Some(6),
=======
					max_size: Some(6 + 8),
>>>>>>> 4fc78295
				}
			},
			#[cfg(feature = "conditional-storage")]
			{
				StorageInfo {
					prefix: prefix(b"Example", b"ConditionalDoubleMap"),
					max_values: None,
<<<<<<< HEAD
					max_size: Some(7),
=======
					max_size: Some(7 + 16 + 8),
				}
			},
			#[cfg(feature = "conditional-storage")]
			{
				StorageInfo {
					prefix: prefix(b"Example", b"ConditionalNMap"),
					max_values: None,
					max_size: Some(7 + 16 + 8),
>>>>>>> 4fc78295
				}
			},
		],
	);
}<|MERGE_RESOLUTION|>--- conflicted
+++ resolved
@@ -101,11 +101,7 @@
 
 	#[pallet::pallet]
 	#[pallet::generate_store(pub(crate) trait Store)]
-<<<<<<< HEAD
-	#[pallet::generate_storages_info]
-=======
 	#[pallet::generate_storage_info]
->>>>>>> 4fc78295
 	pub struct Pallet<T>(_);
 
 	#[pallet::hooks]
@@ -980,17 +976,10 @@
 }
 
 #[test]
-<<<<<<< HEAD
-fn test_storages_info() {
-	use frame_support::{
-		StorageHasher,
-		traits::{StoragesInfo, StorageInfo},
-=======
 fn test_storage_info() {
 	use frame_support::{
 		StorageHasher,
 		traits::{StorageInfoTrait, StorageInfo},
->>>>>>> 4fc78295
 		pallet_prelude::*,
 	};
 
@@ -1002,11 +991,7 @@
 	};
 
 	assert_eq!(
-<<<<<<< HEAD
-		Example::storages_info(),
-=======
 		Example::storage_info(),
->>>>>>> 4fc78295
 		vec![
 			StorageInfo {
 				prefix: prefix(b"Example", b"ValueWhereClause"),
@@ -1021,36 +1006,21 @@
 			StorageInfo {
 				prefix: prefix(b"Example", b"Map"),
 				max_values: None,
-<<<<<<< HEAD
-				max_size: Some(3),
-=======
 				max_size: Some(3 + 16),
->>>>>>> 4fc78295
 			},
 			StorageInfo {
 				prefix: prefix(b"Example", b"Map2"),
 				max_values: Some(3),
-<<<<<<< HEAD
-				max_size: Some(6),
-=======
 				max_size: Some(6 + 8),
->>>>>>> 4fc78295
 			},
 			StorageInfo {
 				prefix: prefix(b"Example", b"DoubleMap"),
 				max_values: None,
-<<<<<<< HEAD
-				max_size: Some(7),
-=======
 				max_size: Some(7 + 16 + 8),
->>>>>>> 4fc78295
 			},
 			StorageInfo {
 				prefix: prefix(b"Example", b"DoubleMap2"),
 				max_values: Some(5),
-<<<<<<< HEAD
-				max_size: Some(14),
-=======
 				max_size: Some(14 + 8 + 16),
 			},
 			StorageInfo {
@@ -1062,7 +1032,6 @@
 				prefix: prefix(b"Example", b"NMap2"),
 				max_values: Some(11),
 				max_size: Some(14 + 8 + 16),
->>>>>>> 4fc78295
 			},
 			#[cfg(feature = "conditional-storage")]
 			{
@@ -1077,11 +1046,7 @@
 				StorageInfo {
 					prefix: prefix(b"Example", b"ConditionalMap"),
 					max_values: Some(12),
-<<<<<<< HEAD
-					max_size: Some(6),
-=======
 					max_size: Some(6 + 8),
->>>>>>> 4fc78295
 				}
 			},
 			#[cfg(feature = "conditional-storage")]
@@ -1089,9 +1054,6 @@
 				StorageInfo {
 					prefix: prefix(b"Example", b"ConditionalDoubleMap"),
 					max_values: None,
-<<<<<<< HEAD
-					max_size: Some(7),
-=======
 					max_size: Some(7 + 16 + 8),
 				}
 			},
@@ -1101,7 +1063,6 @@
 					prefix: prefix(b"Example", b"ConditionalNMap"),
 					max_values: None,
 					max_size: Some(7 + 16 + 8),
->>>>>>> 4fc78295
 				}
 			},
 		],
