--- conflicted
+++ resolved
@@ -21,19 +21,11 @@
 use sp_io::{TestExternalities, hashing::{twox_64, twox_128, blake2_128}};
 
 mod no_instance {
-<<<<<<< HEAD
-	use codec::{Encode, Decode, EncodeLike};
-
 	/// Temporary keep old name Trait, to be removed alongside old macro.
 	pub trait Trait: Config {}
 	impl<Runtime: Config> Trait for Runtime {}
-	pub trait Config {
-		type Origin;
-		type BlockNumber: Encode + Decode + EncodeLike + Default + Clone;
-	}
-=======
-	pub trait Trait: frame_support_test::Trait {}
->>>>>>> ef8534ab
+
+	pub trait Config: frame_support_test::Config {}
 
 	frame_support::decl_module! {
 		pub struct Module<T: Trait> for enum Call where origin: T::Origin, system=frame_support_test {}
