--- conflicted
+++ resolved
@@ -30,14 +30,9 @@
 
 [dev-dependencies]
 frame-benchmarking = { version = "3.0.0", path = "../benchmarking" }
-<<<<<<< HEAD
-grandpa = { package = "finality-grandpa", version = "0.13.0", features = ["derive-codec"] }
-=======
 grandpa = { package = "finality-grandpa", version = "0.14.0", features = ["derive-codec"] }
 sp-io = { version = "3.0.0", path = "../../primitives/io" }
->>>>>>> 743accbe
 sp-keyring = { version = "3.0.0", path = "../../primitives/keyring" }
-sp-io = { version = "3.0.0", path = "../../primitives/io" }
 pallet-balances = { version = "3.0.0", path = "../balances" }
 pallet-offences = { version = "3.0.0", path = "../offences" }
 pallet-staking = { version = "3.0.0", path = "../staking" }
