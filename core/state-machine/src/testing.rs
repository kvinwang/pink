--- conflicted
+++ resolved
@@ -153,157 +153,6 @@
 	}
 }
 
-<<<<<<< HEAD
-impl<H, N> Externalities for TestExternalities<H, N> where
-	H: Hasher<Out=H256>,
-	N: ChangesTrieBlockNumber,
-{
-	fn storage(&self, key: &[u8]) -> Option<Vec<u8>> {
-		self.overlay.storage(key).map(|x| x.map(|x| x.to_vec())).unwrap_or_else(||
-			self.backend.storage(key).expect(EXT_NOT_ALLOWED_TO_FAIL))
-	}
-
-	fn storage_hash(&self, key: &[u8]) -> Option<H256> {
-		self.storage(key).map(|v| H::hash(&v))
-	}
-
-	fn original_storage(&self, key: &[u8]) -> Option<Vec<u8>> {
-		self.backend.storage(key).expect(EXT_NOT_ALLOWED_TO_FAIL)
-	}
-
-	fn original_storage_hash(&self, key: &[u8]) -> Option<H256> {
-		self.storage_hash(key)
-	}
-
-	fn child_storage(&self, storage_key: ChildStorageKey, key: &[u8]) -> Option<Vec<u8>> {
-		self.overlay
-			.child_storage(storage_key.as_ref(), key)
-			.map(|x| x.map(|x| x.to_vec()))
-			.unwrap_or_else(|| self.backend
-				.child_storage(storage_key.as_ref(), key)
-				.expect(EXT_NOT_ALLOWED_TO_FAIL)
-			)
-	}
-
-	fn child_storage_hash(&self, storage_key: ChildStorageKey, key: &[u8]) -> Option<H256> {
-		self.child_storage(storage_key, key).map(|v| H::hash(&v))
-	}
-
-	fn original_child_storage(&self, storage_key: ChildStorageKey, key: &[u8]) -> Option<Vec<u8>> {
-		self.backend
-			.child_storage(storage_key.as_ref(), key)
-			.map(|x| x.map(|x| x.to_vec()))
-			.expect(EXT_NOT_ALLOWED_TO_FAIL)
-	}
-
-	fn original_child_storage_hash(&self, storage_key: ChildStorageKey, key: &[u8]) -> Option<H256> {
-		self.child_storage_hash(storage_key, key)
-	}
-
-	fn place_storage(&mut self, key: Vec<u8>, maybe_value: Option<Vec<u8>>) {
-		if is_child_storage_key(&key) {
-			panic!("Refuse to directly set child storage key");
-		}
-
-		self.overlay.set_storage(key, maybe_value);
-	}
-
-	fn place_child_storage(
-		&mut self,
-		storage_key: ChildStorageKey,
-		key: Vec<u8>,
-		value: Option<Vec<u8>>,
-	) {
-		self.overlay.set_child_storage(storage_key.into_owned(), key, value);
-	}
-
-	fn kill_child_storage(&mut self, storage_key: ChildStorageKey) {
-		let backend = &self.backend;
-		let overlay = &mut self.overlay;
-
-		overlay.clear_child_storage(storage_key.as_ref());
-		backend.for_keys_in_child_storage(storage_key.as_ref(), |key| {
-			overlay.set_child_storage(storage_key.as_ref().to_vec(), key.to_vec(), None);
-		});
-	}
-
-	fn clear_prefix(&mut self, prefix: &[u8]) {
-		if is_child_storage_key(prefix) {
-			panic!("Refuse to directly clear prefix that is part of child storage key");
-		}
-
-		self.overlay.clear_prefix(prefix);
-
-		let backend = &self.backend;
-		let overlay = &mut self.overlay;
-		backend.for_keys_with_prefix(prefix, |key| {
-			overlay.set_storage(key.to_vec(), None);
-		});
-	}
-
-	fn clear_child_prefix(&mut self, storage_key: ChildStorageKey, prefix: &[u8]) {
-		self.overlay.clear_child_prefix(storage_key.as_ref(), prefix);
-
-		let backend = &self.backend;
-		let overlay = &mut self.overlay;
-		backend.for_child_keys_with_prefix(storage_key.as_ref(), prefix, |key| {
-			overlay.set_child_storage(storage_key.as_ref().to_vec(), key.to_vec(), None);
-		});
-	}
-
-	fn chain_id(&self) -> u64 { 42 }
-
-	fn storage_root(&mut self) -> H256 {
-
-		let child_delta_iter = self.overlay.changes.owned_children_iter();
-
-		// compute and memoize
-		let delta = self.overlay.changes.iter_values(None).map(|(k, v)| (k.to_vec(), v.map(|s| s.to_vec())));
-		self.backend.full_storage_root(delta, child_delta_iter).0
-	}
-
-	fn child_storage_root(&mut self, storage_key: ChildStorageKey) -> Vec<u8> {
-		let storage_key = storage_key.as_ref();
-
-		let (root, is_empty, _) = {
-			let delta = self.overlay.changes.iter_values(Some(storage_key))
-				.map(|(k, v)| (k.to_vec(), v.map(|s| s.to_vec())));
-
-			self.backend.child_storage_root(storage_key, delta)
-		};
-		if is_empty {
-			self.overlay.set_storage(storage_key.into(), None);
-		} else {
-			self.overlay.set_storage(storage_key.into(), Some(root.clone()));
-		}
-		root
-	}
-
-	fn storage_changes_root(&mut self, parent: H256) -> Result<Option<H256>, ()> {
-		Ok(build_changes_trie::<_, _, H, N>(
-			&self.backend,
-			Some(&self.changes_trie_storage),
-			&self.overlay,
-			parent,
-		)?.map(|(_, root, _)| root))
-	}
-
-	fn storage_start_transaction(&mut self) {
-		self.overlay.start_transaction()
-	}
-
-	fn storage_discard_transaction(&mut self) {
-		self.overlay.discard_transaction()
-	}
-
-	fn storage_commit_transaction(&mut self) {
-		self.overlay.commit_transaction()
-	}
-	
-}
-
-=======
->>>>>>> c2761470
 impl<H, N> externalities::ExtensionStore for TestExternalities<H, N> where
 	H: Hasher<Out=H256>,
 	N: ChangesTrieBlockNumber,
